/*
 *	Copyright 2023 Jan Pfeifer
 *
 *	Licensed under the Apache License, Version 2.0 (the "License");
 *	you may not use this file except in compliance with the License.
 *	You may obtain a copy of the License at
 *
 *	http://www.apache.org/licenses/LICENSE-2.0
 *
 *	Unless required by applicable law or agreed to in writing, software
 *	distributed under the License is distributed on an "AS IS" BASIS,
 *	WITHOUT WARRANTIES OR CONDITIONS OF ANY KIND, either express or implied.
 *	See the License for the specific language governing permissions and
 *	limitations under the License.
 */

package graph

import (
	. "github.com/gomlx/gomlx/types/exceptions"
	"github.com/gomlx/gomlx/types/shapes"
)

// This file contains derived practical calculations that often used.

// Scalar returns a constant scalar with the given value.
func Scalar(g *Graph, dtype shapes.DType, value float64) *Node {
	return g.getScalarConst(dtype, value)
}

// FillScalar creates a Node with a value with the given shape, filled with the given value.
// It's implemented indirectly using other nodes.
func FillScalar(g *Graph, shape shapes.Shape, value float64) *Node {
	return BroadcastPrefix(Scalar(g, shape.DType, value), shape.Dimensions)
}

// ScalarZero returns a scalar constant 0 for the given DType.
func ScalarZero(g *Graph, dtype shapes.DType) *Node {
	return Scalar(g, dtype, 0)
}

// ScalarOne returns a scalar constant 1 for the given DType.
func ScalarOne(g *Graph, dtype shapes.DType) *Node {
	return Scalar(g, dtype, 1)
}

// MulScalar converts scalar to a constant with x's DType and returns `x * scalar`
// with proper broadcasting.
func MulScalar(x *Node, scalar float64) *Node {
	g := x.Graph()
	return Mul(x, Scalar(g, x.DType(), scalar))
}

// DivScalar converts scalar to a constant with x's DType and returns `x / scalar`
// with proper broadcasting.
//
// For float DType's, DivScalar instead uses MulScalar(x, 1/scalar).
func DivScalar(x *Node, scalar float64) *Node {
	g := x.Graph()
	if scalar == 0 {
		Panicf("division by zero in DivScalar")
	}
	if x.DType().IsFloat() {
		// Multiply by 1/scalar instead:
		return MulScalar(x, 1.0/float64(scalar))
	}
	return Div(x, Scalar(g, x.DType(), scalar))
}

// PowScalar converts scalar to a constant with x's DType and returns `Pow(x, scalar)` (or `x ** scalar`)
// with proper broadcasting.
func PowScalar(x *Node, scalar float64) *Node {
	g := x.Graph()
	return Pow(x, Scalar(g, x.DType(), scalar))
}

// Square returns x^2 point-wise. Same as `Mul(x, x)`.
func Square(x *Node) *Node {
	return Mul(x, x)
}

// AddScalar converts scalar to a constant with x's DType and returns `x + scalar`
// with proper broadcasting.
func AddScalar(x *Node, scalar float64) *Node {
	g := x.Graph()
	return Add(x, Scalar(g, x.DType(), scalar))
}

// ModScalar converts scalar to a constant with x's DType and returns `x % scalar`
// with proper broadcasting.
func ModScalar(x *Node, scalar float64) *Node {
	g := x.Graph()
	return Mod(x, Scalar(g, x.DType(), scalar))
}

// MaxScalar converts scalar to a constant with x's DType and returns element-wise `Max(x, scalar)`.
func MaxScalar(x *Node, scalar float64) *Node {
	g := x.Graph()
	return Max(x, Scalar(g, x.DType(), scalar))
}

// MinScalar converts scalar to a constant with x's DType and returns element-wise `Min(x, scalar)`.
func MinScalar(x *Node, scalar float64) *Node {
	g := x.Graph()
	return Min(x, Scalar(g, x.DType(), scalar))
}

func lowestForDType(g *Graph, dtype shapes.DType) *Node {
	return Const(g, shapes.LowestValueForDType(dtype))
}

// OnesLike returns a tensor with the same shape of x, filled with 1's.
func OnesLike(x *Node) *Node {
	g := validateGraphFromInputs(x)
	return Ones(g, x.Shape())
}

// Ones creates a computation with the same shape as the input, but with the value 1.
// It's implemented indirectly using other nodes.
func Ones(g *Graph, shape shapes.Shape) *Node {
	g.AssertValid()
	scalar := ScalarOne(g, shape.DType)
	if scalar == nil {
		return nil
	}
	return BroadcastPrefix(scalar, shape.Dimensions)
}

// ZerosLike returns a tensor with the same shape of x, filled with 0's.
func ZerosLike(x *Node) *Node {
	g := validateGraphFromInputs(x)
	return Zeros(g, x.Shape())
}

// Zeros creates a computation with the same shape as the input, but with the value 0.
// It's implemented indirectly using other nodes.
func Zeros(g *Graph, shape shapes.Shape) *Node {
	g.AssertValid()
	return BroadcastPrefix(ScalarZero(g, shape.DType), shape.Dimensions)
}

// OneMinus returns (1-x).
func OneMinus(x *Node) *Node {
	g := validateGraphFromInputs(x)
	return Sub(ScalarOne(g, x.DType()), x)
}

// MinusOne returns (x-1).
func MinusOne(x *Node) *Node {
	g := validateGraphFromInputs(x)
	return Sub(x, ScalarOne(g, x.DType()))
}

// OnePlus returns (1+x).
func OnePlus(x *Node) *Node {
	g := validateGraphFromInputs(x)
	return Add(ScalarOne(g, x.DType()), x)
}

// Inverse returns (1/x), the multiplicative inverse. Also known as the reciprocal.
func Inverse(x *Node) *Node {
	g := validateGraphFromInputs(x)
	return Div(ScalarOne(g, x.DType()), x)
}

// SignPlusOrMinus return +1 or -1 whether x >= 0 or x < 0. It's similar to Sign, but
// where 0s are considered positive.
func SignPlusOrMinus(x *Node) *Node {
	g := validateGraphFromInputs(x)
	half := Scalar(g, x.DType(), 0.5)
	return Sign(Add(Sign(x), half))
}

// PositiveIndicator returns 1 where x >= 0, 0 otherwise. See also StrictlyPositiveIndicator.
// E.g: PositiveIndicator({1.0, 0.0001, 0, -0.2, -3.0}) -> [1, 1, 1, 0, 0], with the same shape/dtype as x.
func PositiveIndicator(x *Node) *Node {
	g := validateGraphFromInputs(x)
	one := ScalarOne(g, x.DType())
	return Sign(Add(Sign(x), one))
}

<<<<<<< HEAD
// MirroredLog1P is similar to Log1P, but it is mirrored to negative numbers.
// It return Log(Abs(x)+1)*Sign(x).
func MirroredLog1P(x *Node) *Node {
	return Mul(Log1P(Abs(x)), Sign(x))
=======
// MirroredLog1p is similar to Log1p, but it is mirrored to negative numbers.
// It return Log(Abs(x)+1)*Sign(x).
func MirroredLog1p(x *Node) *Node {
	return Mul(Log1p(Abs(x)), Sign(x))
>>>>>>> 0807fd7b
}

// StrictlyPositiveIndicator returns 1 where x > 0, 0 otherwise.
// E.g: StrictlyPositiveIndicator({1.0, 0.0001, 0, -0.2, -3.0}) -> [1, 1, 0, 0, 0], with the same shape/dtype as x.
func StrictlyPositiveIndicator(x *Node) *Node {
	g := validateGraphFromInputs(x)
	one := ScalarOne(g, x.DType())
	return Add(Sign(Sub(Sign(x), one)), one)
}

// Clip is a shortcut to `Min(max, Max(x, min))`, which returns the values of x clipped between
// min and max.
func Clip(x, min, max *Node) *Node {
	return Min(max, Max(x, min))
}

// ClipScalar is a shortcut to `Min(max, Max(x, min))`, which returns the values of x clipped between
// min and max. The values min and max are given as scalar values -- the float64 is converted to the
// `DType` of x.
func ClipScalar(x *Node, min, max float64) *Node {
	return MinScalar(MaxScalar(x, min), max)
}

// OneHot converts an integer numbers representing indices to it's "one-hot" representation, that is an expanded
// tensor with the indices position set to 1, and the other positions set to 0. The returned tensor has one extra
// dimension at the end.
// For example `OneHot([][]INT64{1, 0, 3}, 4, types.Float32)` returns  `[][]F32{{0, 1, 0, 0}, {1, 0, 0, 0}, {0, 0, 0, 1}}`
// TODO: implement with Select once it's implemented, since it's likely going to be faster (TensorFlow uses that).
func OneHot(indices *Node, depth int, dtype shapes.DType) *Node {
	g := indices.Graph()
	if !indices.shape.DType.IsInt() {
		Panicf("invalid indices dtype (%s), it must be integer", indices.shape.DType)
	}

	// Add an expanded dimension at the end, which will contain the one-hot representation.
	indices = ExpandDims(indices, -1)

	// The target shape will expand the indices dimension (last/innermost one) to depth.
	targetShape := indices.shape.Copy()
	targetShape.Dimensions[targetShape.Rank()-1] = depth
	targetShape.DType = dtype

	// scatterIndices must create the full indices (for all dimensions, not only for the last being set to 1).
	// * Create one sub-id per leading dimension on indices.
	// * ConcatenateDimensions them, along with the indices themselves (the last dimension).
	// * Flatten them.
	parts := make([]*Node, 0, indices.shape.Rank())
	for dimIdx := 0; dimIdx < indices.shape.Rank()-1; dimIdx++ {
		parts = append(parts, Iota(g, indices.shape, dimIdx))
	}
	parts = append(parts, indices)
	scatterIndices := Concatenate(parts, -1)
	scatterIndices = Reshape(scatterIndices, indices.shape.Size(), indices.shape.Rank())
	ones := Ones(g, shapes.Make(dtype, indices.shape.Size()))
	return Scatter(scatterIndices, ones, targetShape)

	//// ones will have the same shape as the sindices, but with the dtype set to the desired type.
	//onesShape := indices.shape.Copy()
	//onesShape.DType = dtype
	//ones := Ones(g, onesShape)
	//return Scatter(indices, ones, targetShape)
}

// ReduceAndKeep applies the given reduction function but regenerate the reduced dimensions with size 1.
func ReduceAndKeep(x *Node, reduceFn func(x *Node, reduceAxes ...int) *Node, reduceAxes ...int) *Node {
	_ = validateGraphFromInputs(x)
	rank := x.Rank()
	reduceAxes = convertNegativeAxesAndSort(rank, reduceAxes)
	reduced := reduceFn(x, reduceAxes...)
	shapeWithRecoveredDims := x.Shape().Copy()
	for ii := 0; ii < rank && len(reduceAxes) > 0; ii++ {
		if ii == reduceAxes[0] {
			shapeWithRecoveredDims.Dimensions[ii] = 1
			reduceAxes = reduceAxes[1:]
		}
	}
	return Reshape(reduced, shapeWithRecoveredDims.Dimensions...)
}

// MaskedReduceAndKeep applies the given masked reduction function but regenerates the reduced
// dimensions with size 1.
func MaskedReduceAndKeep(x, mask *Node, reduceFn func(x, mask *Node, reduceAxes ...int) *Node, reduceAxes ...int) *Node {
	_ = validateGraphFromInputs(x)
	rank := x.Rank()
	reduceAxes = convertNegativeAxesAndSort(rank, reduceAxes)
	reduced := reduceFn(x, mask, reduceAxes...)
	shapeWithRecoveredDims := x.Shape().Copy()
	for ii := 0; ii < rank && len(reduceAxes) > 0; ii++ {
		if ii == reduceAxes[0] {
			shapeWithRecoveredDims.Dimensions[ii] = 1
			reduceAxes = reduceAxes[1:]
		}
	}
	return Reshape(reduced, shapeWithRecoveredDims.Dimensions...)
}

// ReduceAndKeepMasked is an alias for MaskedReduceAndKeep.
//
// Deprecated: all functions that take mask are prefixed with `Masked...`
var ReduceAndKeepMasked = MaskedReduceAndKeep

// Softmax computes softmax activations. It's the equivalent to
// ```
//
//	Exp(logits) / ExpandDims(ReduceSum(Exp(logits), -1), -1)
//
// ```
//
// But implemented in a numerical stable way.
//
// The list axes defines which axes is it supposed to run the softmax over
// (the axes that will be summed over). If no axes are given, it is assumed to
// be [-1], meaning, the last axes.
func Softmax(logits *Node, axes ...int) *Node {
	_ = validateGraphFromInputs(logits)
	if !logits.shape.DType.IsFloat() {
		Panicf("invalid logits dtype (%s), it must be float", logits.shape.DType)
	}
	if len(axes) == 0 {
		axes = []int{-1}
	}
	max := StopGradient(ReduceAndKeep(logits, ReduceMax, axes...))
	normalizedLogits := Sub(logits, max)
	numerator := Exp(normalizedLogits)
	denominator := ReduceAndKeep(numerator, ReduceSum, axes...)
	return Div(numerator, denominator)
}

// MaskedSoftmax computes softmax activations. It's the equivalent to
// ```
//
//	Exp(logits) / ExpandDims(ReduceSum(Exp(logits), -1), -1)
//
// ```
//
// But implemented in a numerical stable way.
//
// The list axes defines which axes is it supposed to run the softmax over
// (the axes that will be summed over). If no axes are given, it is assumed to
// be [-1], meaning, the last axes.
//
// It ignores values for which the corresponding mask is false, and will return 0 for
// those fields. mask and logits must have the same shape.
func MaskedSoftmax(logits, mask *Node, axes ...int) *Node {
	_ = validateGraphFromInputs(logits)
	if !logits.shape.DType.IsFloat() {
		Panicf("invalid logits dtype (%s), it must be float", logits.shape.DType)
	}
	if len(axes) == 0 {
		axes = []int{-1}
	}
	max := StopGradient(MaskedReduceAndKeep(logits, mask, MaskedReduceMax, axes...))
	zeros := ZerosLike(logits)
	normalizedLogits := Sub(logits, max)
	normalizedLogits = Where(mask, normalizedLogits, zeros)
	numerator := Exp(normalizedLogits)
	numerator = Where(mask, numerator, zeros)
	// Apply mask on numerator, setting softmax to zero where masked.
	denominator := ReduceAndKeep(numerator, ReduceSum, axes...)
	result := Div(numerator, denominator)
	result = Where(mask, result, zeros)
	return result
}

// L1Norm returns the L1 norm (same as Manhattan length) of the last axis of x.
// The returned value has the same rank, but the last axes will have dimension 1.
//
// If no axes are given, it returns a scalar.
// Otherwise, the returned value has the same rank as `x`, but the reduce axes will have dimension 1.
func L1Norm(x *Node, reduceAxes ...int) *Node {
	if len(reduceAxes) == 0 {
		return ReduceAllSum(Abs(x))
	}
	return ReduceAndKeep(Abs(x), ReduceSum, -1)
}

// L2NormSquare returns the L2 norm square (same as square of the Euclidean length) over the given axes
// of x (defaults to all).
// Same as `\Sum_{reduceAxes}{x_i^2}`.
//
// If no axes are given, it returns a scalar.
// Otherwise, the returned value has the same rank as `x`, but the reduce axes will have dimension 1.
func L2NormSquare(x *Node, reduceAxes ...int) *Node {
	if len(reduceAxes) == 0 {
		return ReduceAllSum(Square(x))
	}
	return ReduceAndKeep(Square(x), ReduceSum, reduceAxes...)
}

// L2Norm returns the L2 norm (same as Euclidean length) over the given axes of x (defaults to all), given by Sqrt(\Sum{x_i^2}).
//
// If no axes are given, it returns a scalar.
// Otherwise, the returned value has the same rank as `x`, but the reduce axes will have dimension 1.
func L2Norm(x *Node, reduceAxes ...int) *Node {
	return Sqrt(L2NormSquare(x, reduceAxes...))
}

// L2Normalize returns `x/L2Norm(x)` on the given reduce axes, making the last axis a unit-length vector.
//
// It will return `inf` for values of x that are zero-length.
// See L2NormalizeWithEpsilon for a version that adds an epsilon to the denominator to avoid that.
func L2Normalize(x *Node, reduceAxis int, moreReduceAxes ...int) *Node {
	reduceAxes := make([]int, 1, 1+len(moreReduceAxes))
	reduceAxes[0] = reduceAxis
	reduceAxes = append(reduceAxes, moreReduceAxes...)
	return Div(x, L2Norm(x, reduceAxes...))
}

// L2NormalizeWithEpsilon returns `x/(L2Norm(x)+epsilon)` on the last axis, making the last axis a unit-length vector.
func L2NormalizeWithEpsilon(x *Node, epsilon float64, reduceAxis int, moreReduceAxes ...int) *Node {
	reduceAxes := make([]int, 1, 1+len(moreReduceAxes))
	reduceAxes[0] = reduceAxis
	reduceAxes = append(reduceAxes, moreReduceAxes...)
	return Div(x, AddScalar(L2Norm(x, reduceAxes...), epsilon))
}

// LowerTriangular returns a lower-triangular boolean square matrix of shape `[dim, dim]`.
//
// This can be combined with `Where` to select values of any arbitrary other matrix.
func LowerTriangular(g *Graph, dim int) *Node {
	shapeInt := shapes.Make(shapes.I64, dim, dim)
	rows := Iota(g, shapeInt, 0)
	cols := Iota(g, shapeInt, 1)
	return LessOrEqual(cols, rows)
}

// UpperTriangular returns a upper-triangular boolean square matrix of shape `[dim, dim]`.
//
// This can be combined with `Where` to select values of any arbitrary other matrix.
func UpperTriangular(g *Graph, dim int) *Node {
	shapeInt := shapes.Make(shapes.I64, dim, dim)
	rows := Iota(g, shapeInt, 0)
	cols := Iota(g, shapeInt, 1)
	return GreaterOrEqual(cols, rows)
}

// Diagonal returns a diagonal boolean square matrix of shape `[dim, dim]`.
//
// This can be combined with `Where` to select values of any arbitrary other matrix.
func Diagonal(g *Graph, dim int) *Node {
	shapeInt := shapes.Make(shapes.I64, dim, dim)
	rows := Iota(g, shapeInt, 0)
	cols := Iota(g, shapeInt, 1)
	return Equal(cols, rows)
}

// DiagonalWithValue returns a diagonal matrix of shape `[dim, dim]` with
// scalar in the diagonal and zero elsewhere. Set scalar to `ScalarOne()`
// and you get an identity matrix.
func DiagonalWithValue(scalar *Node, dim int) *Node {
	g := scalar.Graph()
	matrix := BroadcastPrefix(scalar, []int{dim, dim})
	return Where(Diagonal(g, dim), matrix, ZerosLike(matrix))
}<|MERGE_RESOLUTION|>--- conflicted
+++ resolved
@@ -179,19 +179,6 @@
 	return Sign(Add(Sign(x), one))
 }
 
-<<<<<<< HEAD
-// MirroredLog1P is similar to Log1P, but it is mirrored to negative numbers.
-// It return Log(Abs(x)+1)*Sign(x).
-func MirroredLog1P(x *Node) *Node {
-	return Mul(Log1P(Abs(x)), Sign(x))
-=======
-// MirroredLog1p is similar to Log1p, but it is mirrored to negative numbers.
-// It return Log(Abs(x)+1)*Sign(x).
-func MirroredLog1p(x *Node) *Node {
-	return Mul(Log1p(Abs(x)), Sign(x))
->>>>>>> 0807fd7b
-}
-
 // StrictlyPositiveIndicator returns 1 where x > 0, 0 otherwise.
 // E.g: StrictlyPositiveIndicator({1.0, 0.0001, 0, -0.2, -3.0}) -> [1, 1, 0, 0, 0], with the same shape/dtype as x.
 func StrictlyPositiveIndicator(x *Node) *Node {
