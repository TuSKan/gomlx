--- conflicted
+++ resolved
@@ -1,13 +1,12 @@
 # GoMLX changelog
 
-<<<<<<< HEAD
-# Next: In short: s/xla/stablehlo; s/context/models 
-
-* **Highlights** of this release, it may require changes: 
-  * Deprecating backend "xla" (now called "oldxla") in favour of "stablehlo" (aliased to "xla" as well): 
+# Next: In short: s/xla/stablehlo; s/context/models
+
+* **Highlights** of this release, it may require changes:
+  * Deprecating backend "xla" (now called "oldxla") in favour of "stablehlo" (aliased to "xla" as well):
     in most cases nothing needs to be done (the `backends/default` will replace one by the other automatically),
     but in special cases there may require small changes.
-  * Experimental **models** package: it aims at replacing the `context` package, and get rid of the `context.Context` 
+  * Experimental **models** package: it aims at replacing the `context` package, and get rid of the `context.Context`
     object: it will let the user organize their own model state in their own Go structs, without requiring the
     somewhat complex/confusing `Context object.
     * This will be a profound change, and all the ml/ libraries will be changed to reflect that.
@@ -21,7 +20,7 @@
     `github.com/gomlx/gomlx/models`
 * Package `inceptionv3` moved to `examples`
 * Package `xla`:  **DEPRECATED**, in the majority of the cases stablehlo will take over without the need of any changes, but you may need changes.
-  * Now registered as backend "oldxla". 
+  * Now registered as backend "oldxla".
   * Only included in `github.com/gomlx/gomlx/backends/default` if compiled with the tag `oldxla`.
 * Package `stablehlo`:
   * Now replacing `xla`. Using `xla` backend will actually use the "stablehlo" backend.
@@ -33,14 +32,13 @@
     The `ExecOnce` and `ExecOnceN` changed!
   * `NewExec` and `NewExecAny` now returns an error if the input is invalid.
     Added `MustNewExec` and `MustNewExecAny` for variations that panics on error.
-=======
+
 # v0.23.2: 2025/10/01: Updated dependencies on `github.com/gomlx/stablehlo@v0.0.5` and `github.com/gomlx/gopjrt@v0.8.2`.
 
 - Updated dependency to new Gopjrt v0.8.2 -- issues with the CUDA PJRT backward compatibility (lack of).
 - Package `stablehlo`:
   - Added support for comparison of bool values, and added corresponding tests.
   - Fixed wrong checking for during shapeinference.Gather
->>>>>>> f8702e69
 
 # v0.23.1: 2025/09/25: Small bug fixes.
 
